--- conflicted
+++ resolved
@@ -178,11 +178,8 @@
                   variant="outline"
                   onClick={() => setShowBearerToken(!showBearerToken)}
                   className="flex items-center w-full"
-<<<<<<< HEAD
                   data-testid="auth-button"
-=======
                   aria-expanded={showBearerToken}
->>>>>>> a3a1ad47
                 >
                   {showBearerToken ? (
                     <ChevronDown className="w-4 h-4 mr-2" />
@@ -193,7 +190,6 @@
                 </Button>
                 {showBearerToken && (
                   <div className="space-y-2">
-<<<<<<< HEAD
                     <label className="text-sm font-medium">Header Name</label>
                     <Input
                       placeholder="Authorization"
@@ -204,15 +200,12 @@
                       className="font-mono"
                       value={headerName}
                     />
-                    <label className="text-sm font-medium">Bearer Token</label>
-=======
                     <label
                       className="text-sm font-medium"
                       htmlFor="bearer-token-input"
                     >
                       Bearer Token
                     </label>
->>>>>>> a3a1ad47
                     <Input
                       id="bearer-token-input"
                       placeholder="Bearer Token"
